defmodule XmlBuilder.Mixfile do
  use Mix.Project

  @source_url "https://github.com/joshnuss/xml_builder"

  def project do
    [
      app: :xml_builder,
      version: "2.1.4",
      elixir: "~> 1.6",
      deps: deps(),
      docs: docs(),
      package: [
        maintainers: ["Joshua Nussbaum"],
        licenses: ["MIT"],
        links: %{GitHub: @source_url}
      ],
      description: "XML builder for Elixir"
    ]
  end

  def application do
    [applications: []]
  end

  defp deps do
    [
<<<<<<< HEAD
      {:ex_doc, ">= 0.0.0", only: :dev, runtime: false}
    ]
  end

  defp docs do
    [
      main: "readme",
      source_url: @source_url,
      extras: ["README.md"]
=======
      {:credo, ">= 1.4.0 and < 1.5.0", only: [:dev, :test], runtime: false},
      {:ex_doc, github: "elixir-lang/ex_doc", only: :dev}
>>>>>>> c114df79
    ]
  end
end<|MERGE_RESOLUTION|>--- conflicted
+++ resolved
@@ -25,8 +25,8 @@
 
   defp deps do
     [
-<<<<<<< HEAD
-      {:ex_doc, ">= 0.0.0", only: :dev, runtime: false}
+      {:credo, ">= 1.4.0 and < 1.5.0", only: [:dev, :test], runtime: false},
+      {:ex_doc, github: "elixir-lang/ex_doc", only: :dev}
     ]
   end
 
@@ -35,10 +35,6 @@
       main: "readme",
       source_url: @source_url,
       extras: ["README.md"]
-=======
-      {:credo, ">= 1.4.0 and < 1.5.0", only: [:dev, :test], runtime: false},
-      {:ex_doc, github: "elixir-lang/ex_doc", only: :dev}
->>>>>>> c114df79
     ]
   end
 end